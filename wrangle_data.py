--- conflicted
+++ resolved
@@ -9,12 +9,8 @@
 given, will create data frame for all weeks between the first argument and the
 second argument.
 - call agg_by(df, args) to return a data frame with entry and exit data summed
-<<<<<<< HEAD
 according to args. Possible args are currently 'date', 'time', 'booth',
 'station', or some combination of 'date' or 'time' and 'booth' or 'station'.
-=======
-according to args. See method for possible args
->>>>>>> 5e41bb1b
 
 '''
 
